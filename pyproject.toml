--- conflicted
+++ resolved
@@ -70,24 +70,12 @@
 kwimage = ">=0.9.18"
 networkx = ">=3.1"
 
-<<<<<<< HEAD
-# TCN Activity classifier /home/local/KHQ/peri.akiva/projects/TCN_HPL
-tcn-hpl = {path = "/home/local/KHQ/peri.akiva/projects/TCN_HPL", develop = true}
 
-# Yolo v7 and Yolo v8 object detection
-yolov7 = {path = "/home/local/KHQ/peri.akiva/projects/yolov7", develop = true}
-#ultralytics = {path = "/home/local/KHQ/peri.akiva/projects/ultralytics", develop = true}
-
-# For Yolo V8
-# thop = ">=0.1.1" # FLOPs computation
-
-=======
 # TCN Activity classifier
 tcn-hpl = {path = "/home/local/KHQ/peri.akiva/projects/TCN_HPL", develop = true}
 
 # Yolo v7 object detection
 yolov7 = {path = "/home/local/KHQ/peri.akiva/projects/yolov7", develop = true}
->>>>>>> 3ee50c2b
 
 [tool.poetry.dev-dependencies]
 ipython = "*"
