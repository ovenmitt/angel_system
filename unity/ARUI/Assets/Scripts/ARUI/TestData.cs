--- conflicted
+++ resolved
@@ -3,9 +3,12 @@
 using System.Collections;
 using UnityEngine;
 using RosMessageTypes.Angel;
+using Microsoft.MixedReality.Toolkit.UI;
+using static UnityEngine.UIElements.UxmlAttributeDescription;
+using UnityEditor.PackageManager.UI;
 
 
-public class TestData : MonoBehaviour, IMixedRealitySpeechHandler
+public class TestData : MonoBehaviour
 {
     //string[,] tasks =
     //{
@@ -57,126 +60,94 @@
 
     private int currentTask = 0;
 
-    private void Start()
+    private void Start() => StartCoroutine(RunTasksAtRuntime());
+
+    /// <summary>
+    /// Routine to test functions at run-time, if not access to editor is available
+    /// </summary>
+    private IEnumerator RunTasksAtRuntime()
     {
-        CoreServices.InputSystem?.RegisterHandler<IMixedRealitySpeechHandler>(this);
-        //StartCoroutine(RunTasksAtRuntime());
-    }
+        yield return new WaitForSeconds(2f);
+        currentTask++;
+        AngelARUI.Instance.SetCurrentTaskID(currentTask);
 
-    //private IEnumerator RunTasksAtRuntime()
-    //{
-    //    yield return new WaitForSeconds(1f);
+        yield return new WaitForSeconds(4f);
+        currentTask++;
+        AngelARUI.Instance.SetCurrentTaskID(currentTask);
 
-    //    AngelARUI.Instance.SetTasks(tasks);
+        AngelARUI.Instance.MuteAudio(true);
 
-    //    yield return new WaitForSeconds(3f);
-    //    currentTask++;
-    //    AngelARUI.Instance.SetCurrentTaskID(currentTask);
+        yield return new WaitForSeconds(2f);
+        currentTask--;
+        AngelARUI.Instance.SetCurrentTaskID(currentTask);
 
-    //    yield return new WaitForSeconds(2f);
-    //    currentTask++;
-    //    AngelARUI.Instance.SetCurrentTaskID(currentTask);
+        yield return new WaitForSeconds(3f);
+        currentTask++;
+        AngelARUI.Instance.SetCurrentTaskID(currentTask);
 
-    //    yield return new WaitForSeconds(4f);
-    //    currentTask++;
-    //    AngelARUI.Instance.SetCurrentTaskID(currentTask);
+        AngelARUI.Instance.MuteAudio(false);
 
-    //    yield return new WaitForSeconds(2f);
-    //    currentTask--;
-    //    AngelARUI.Instance.SetCurrentTaskID(currentTask);
+        yield return new WaitForSeconds(3f);
+        AngelARUI.Instance.ShowSkipNotification(true);
 
-    //    yield return new WaitForSeconds(3f);
-    //    currentTask++;
-    //    AngelARUI.Instance.SetCurrentTaskID(currentTask);
+        yield return new WaitForSeconds(5f);
+        currentTask++;
+        AngelARUI.Instance.SetCurrentTaskID(currentTask);
 
-    //    yield return new WaitForSeconds(3f);
-    //    AngelARUI.Instance.ShowSkipNotification(true);
+        yield return new WaitForSeconds(2f);
 
-    //    yield return new WaitForSeconds(3f);
-    //    currentTask++;
-    //    AngelARUI.Instance.SetCurrentTaskID(currentTask);
+        int next = currentTask++;
+        //Set message (e.g. "Did you mean '{user intent}'?"
+        InterpretedAudioUserIntentMsg intentMsg = new InterpretedAudioUserIntentMsg();
+        intentMsg.user_intent = "Did you mean 'Go to the next task'?";
 
-    //    yield return new WaitForSeconds(2f);
-    //    AngelARUI.Instance.SetUserIntentCallback(() => { AngelARUI.Instance.LogDebugMessage("The user confirmed the dialogue", true); });
-    //    AngelARUI.Instance.TryGetUserFeedbackOnUserIntent("Do you want to go to the next task?");
+        //Set event that should be triggered if user confirms
+        AngelARUI.Instance.SetUserIntentCallback((intent) => { AngelARUI.Instance.SetCurrentTaskID(next); });
 
-    //    yield return new WaitForSeconds(10f);
-    //    AngelARUI.Instance.SetUserIntentCallback(() => { AngelARUI.Instance.LogDebugMessage("The user confirmed the dialogue", true); });
-    //    AngelARUI.Instance.TryGetUserFeedbackOnUserIntent("Do you need more information about the current task?");
-
-<<<<<<< HEAD
-    //}
-
-    public void OnSpeechKeywordRecognized(SpeechEventData eventData)
-    {
-        Debug.Log(eventData.Command.Keyword.ToLower());
-        if (eventData.Command.Keyword.ToLower().Equals("step"))
-        {
-            AngelARUI.Instance.SetUserIntentCallback(() => { AngelARUI.Instance.SetCurrentTaskID(currentTask++); });
-            AngelARUI.Instance.TryGetUserFeedbackOnUserIntent("Do you want to go to the next task?");
-        }
-
-        else if (eventData.Command.Keyword.ToLower().Equals("skip"))
-        {
-            AngelARUI.Instance.ShowSkipNotification(true);
-        }
-
-        else if (eventData.Command.Keyword.ToLower().Equals("mute"))
-        {
-            AngelARUI.Instance.MuteAudio(!AudioManager.Instance.IsMute);
-        }
-
-        else if (eventData.Command.Keyword.ToLower().Equals("lock"))
-        {
-
-            AngelARUI.Instance.SetViewManagement(!AngelARUI.Instance.IsVMActiv);
-        }
-        else if (eventData.Command.Keyword.ToLower().Equals("back"))
-        {
-            AngelARUI.Instance.SetUserIntentCallback(() => { AngelARUI.Instance.SetCurrentTaskID(currentTask--); });
-            AngelARUI.Instance.TryGetUserFeedbackOnUserIntent("Do you want to go to the previous task?");
-        }
-
-        AngelARUI.Instance.SetCurrentTaskID(currentTask);
-=======
-        yield return new WaitForSeconds(2f);
-        AngelARUI.Instance.SetUserIntentCallback((intent) => { AngelARUI.Instance.LogDebugMessage("The user confirmed the dialogue", true); });
-        InterpretedAudioUserIntentMsg intentMsg = new InterpretedAudioUserIntentMsg();
-        intentMsg.user_intent = "Do you need more information about the current task?";
+        //Show dialogue to user
         AngelARUI.Instance.TryGetUserFeedbackOnUserIntent(intentMsg);
 
         yield return new WaitForSeconds(10f);
-        AngelARUI.Instance.SetUserIntentCallback((intent) => { AngelARUI.Instance.LogDebugMessage("The user confirmed the dialogue", true); });
+
+        next = currentTask--;
+        //Set message (e.g. "Did you mean '{user intent}'?"
+        intentMsg = new InterpretedAudioUserIntentMsg();
+        intentMsg.user_intent = "Did you mean 'Go to the previous task'?";
+
+        //Set event that should be triggered if user confirms
+        AngelARUI.Instance.SetUserIntentCallback((intent) => { AngelARUI.Instance.SetCurrentTaskID(next); });
+
+        //Show dialogue to user
         AngelARUI.Instance.TryGetUserFeedbackOnUserIntent(intentMsg);
->>>>>>> 4fb2295d
     }
 
 #if UNITY_EDITOR
 
     /// <summary>
-    /// Listen to Keyevents for debugging (only in the editor)
+    /// Listen to Keyevents for debugging (only in the Editor)
     /// </summary>
     public void Update()
     {
+        // Example how to set the recipe (task list in the ARUI) - example data see on top
         if (Input.GetKeyUp(KeyCode.O))
+            AngelARUI.Instance.SetTasks(tasks);
+
+        // Example how to use the NLI confirmation dialogue
+        if (Input.GetKeyUp(KeyCode.P))
         {
-            AngelARUI.Instance.SetTasks(tasks);
+            int next = currentTask++;
+            //1) Set message (e.g. "Did you mean '{user intent}'?"
+            InterpretedAudioUserIntentMsg intentMsg = new InterpretedAudioUserIntentMsg();
+            intentMsg.user_intent = "Did you mean 'Go to the next task'?";
+
+            //2) Set event that should be triggered if user confirms
+            AngelARUI.Instance.SetUserIntentCallback((intent) => { AngelARUI.Instance.SetCurrentTaskID(next); });
+
+            //4) Show dialogue to user
+            AngelARUI.Instance.TryGetUserFeedbackOnUserIntent(intentMsg);
         }
 
-        if (Input.GetKeyUp(KeyCode.P))
-        {
-<<<<<<< HEAD
-            int next = currentTask++;
-            AngelARUI.Instance.SetUserIntentCallback(() => { AngelARUI.Instance.SetCurrentTaskID(next); });
-            AngelARUI.Instance.TryGetUserFeedbackOnUserIntent("Do you want to go to the next task? Do you want to go to the next task?\n Do you want to go to the next task");
-=======
-            AngelARUI.Instance.SetUserIntentCallback((intent) => { AngelARUI.Instance.LogDebugMessage("The user confirmed the dialogue", true);  });
-            InterpretedAudioUserIntentMsg intentMsg = new InterpretedAudioUserIntentMsg();
-            intentMsg.user_intent = "Do you need more information about the current task?";
-            AngelARUI.Instance.TryGetUserFeedbackOnUserIntent(intentMsg);
->>>>>>> 4fb2295d
-        }
-
+        // Example how to step forward/backward in tasklist. 
         if (Input.GetKeyUp(KeyCode.RightArrow))
         {
             currentTask++;
@@ -187,31 +158,20 @@
             currentTask--;
             AngelARUI.Instance.SetCurrentTaskID(currentTask);
         }
-<<<<<<< HEAD
-        
-        //if (Input.GetKeyUp(KeyCode.Space))
-        //{
-        //    AngelARUI.Instance.ToggleTasklist();
-        //}
-=======
-
-        if (Input.GetKeyUp(KeyCode.Space))
-        {
-            AngelARUI.Instance.ToggleTasklist();
-        }
->>>>>>> 4fb2295d
-
+ 
         if (Input.GetKeyUp(KeyCode.R))
         {
             currentTask = UnityEngine.Random.Range(0, tasks.GetLength(0) + 2);
             AngelARUI.Instance.SetCurrentTaskID(currentTask);
         }
 
+        // Example how to trigger a skip notification. 
         if (Input.GetKeyUp(KeyCode.M))
         {
             AngelARUI.Instance.ShowSkipNotification(true);
         }
 
+        // Example how to disable skip notification (is disable if system sets new task, or if system disables task manually
         if (Input.GetKeyUp(KeyCode.B))
         {
             AngelARUI.Instance.ShowSkipNotification(false);
@@ -219,9 +179,5 @@
 
     }
 
-<<<<<<< HEAD
-
-=======
->>>>>>> 4fb2295d
 #endif
 }